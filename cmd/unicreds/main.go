--- conflicted
+++ resolved
@@ -55,26 +55,11 @@
 
 	command := kingpin.MustParse(app.Parse(os.Args[1:]))
 
-<<<<<<< HEAD
-	unicreds.SetRegion(region)
-=======
 	if *debug {
 		log.SetLevel(log.DebugLevel)
 	}
 
-	if *region != "" {
-		// update the aws config overrides if present
-		setRegion(region)
-	} else {
-		// or try to get our region based on instance metadata
-		r, err := getRegion()
-		if err != nil {
-			printFatalError(err)
-		}
-
-		setRegion(r)
-	}
->>>>>>> baa91b3f
+	unicreds.SetRegion(region)
 
 	switch command {
 	case cmdSetup.FullCommand():
@@ -163,34 +148,6 @@
 	}
 }
 
-<<<<<<< HEAD
-=======
-func getRegion() (*string, error) {
-	// Use meta-data to get our region
-	log.Debug("Fetching meta data")
-	response, err := http.Get(zoneURL)
-	if err != nil {
-		return nil, err
-	}
-
-	defer response.Body.Close()
-	contents, err := ioutil.ReadAll(response.Body)
-	if err != nil {
-		return nil, err
-	}
-
-	// Strip last char
-	r := string(contents[0 : len(string(contents))-1])
-	return &r, nil
-}
-
-func setRegion(region *string) {
-	log.WithField("region", *region).Debug("Setting region")
-	unicreds.SetDynamoDBConfig(&aws.Config{Region: region})
-	unicreds.SetKMSConfig(&aws.Config{Region: region})
-}
-
->>>>>>> baa91b3f
 func printFatalError(err error) {
 	log.WithError(err).Error("failed")
 	os.Exit(1)
