--- conflicted
+++ resolved
@@ -35,12 +35,8 @@
 
 	cmdGet        = app.Command("get", "Get a credential from the store.")
 	cmdGetName    = cmdGet.Arg("credential", "The name of the credential to get.").Required().String()
-<<<<<<< HEAD
-	cmdGetVersion = cmdGet.Arg("version", "The version of the credential to get.").String()
-=======
 	cmdGetNoLine  = cmdGet.Flag("noline", "Leave off the newline when emitting secret").Short('n').Bool()
 	cmdGetVersion = cmdGet.Arg("version", "The version of the credential to get.").Int()
->>>>>>> efa35693
 
 	cmdGetAll         = app.Command("getall", "Get latest credentials from the store.")
 	cmdGetAllVersions = cmdGetAll.Flag("all", "List all versions").Bool()
@@ -93,9 +89,6 @@
 		}
 		log.WithFields(log.Fields{"status": "success"}).Info("Created table")
 	case cmdGet.FullCommand():
-<<<<<<< HEAD
-		cred, err := unicreds.GetSecret(dynamoTable, *cmdGetName, *cmdGetVersion)
-=======
 		var cred *unicreds.DecryptedCredential
 		var err error
 		if *cmdGetVersion == 0 {
@@ -103,7 +96,6 @@
 		} else {
 			cred, err = unicreds.GetSecret(dynamoTable, *cmdGetName, unicreds.PaddedInt(*cmdGetVersion), encContext)
 		}
->>>>>>> efa35693
 		if err != nil {
 			printFatalError(err)
 		}
