--- conflicted
+++ resolved
@@ -17,7 +17,6 @@
 
 // Decode decode the supplied struct from the dynamodb result map
 func Decode(data map[string]*dynamodb.AttributeValue, rawVal interface{}) error {
-<<<<<<< HEAD
 	// Fix for issue https://github.com/fugue/credstash/issues/154 in credstash
 	// This is needed until this issue is resolved, and also until we push new
 	// values into credstash that have a string hmac value and not a binary hmac
@@ -26,8 +25,8 @@
 		hmac := string(h.B)
 		data["hmac"] = &dynamodb.AttributeValue{S: &hmac}
 	}
-=======
-	adjustHmac(data)
->>>>>>> 40768edc
+
+	// From master, not sure if the above is still needed
+	//adjustHmac(data)
 	return dynamodbattribute.UnmarshalMap(data, rawVal)
 }